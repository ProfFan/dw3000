//! Configuration structs for sending and receiving
//!
//! This module houses the datastructures that control how frames are
//! transmitted and received. The configs are passed to the send and receive
//! functions.

use embedded_hal::{blocking::spi, digital::v2::OutputPin};

use crate::Error;

/// Transmit configuration
pub struct TxConfig {
	/// Sets the bitrate of the transmission.
	pub bitrate:                    BitRate,
	/// Sets the ranging bit in the transmitted frame.
	/// This has no effect on the capabilities of the DW1000.
	pub ranging_enable:             bool,
	/// Sets the PRF value of the transmission.
	pub pulse_repetition_frequency: PulseRepetitionFrequency,
	/// The length of the preamble.
	pub preamble_length:            PreambleLength,
	/// The channel that the DW1000 will transmit at.
	pub channel:                    UwbChannel,
	/// The SFD sequence that is used to transmit a frame.
	pub sfd_sequence:               SfdSequence,
}

impl Default for TxConfig {
	fn default() -> Self {
		TxConfig {
			bitrate:                    Default::default(),
			ranging_enable:             false,
			pulse_repetition_frequency: Default::default(),
			preamble_length:            Default::default(),
			channel:                    Default::default(),
			sfd_sequence:               Default::default(),
		}
	}
}

#[derive(Copy, Clone, Debug, Eq, PartialEq)]
/// Receive configuration
pub struct RxConfig {
	/// The bitrate that will be used for reception.
	pub bitrate:                    BitRate,
	/// Enable frame filtering
	///
	/// If true, only frames directly addressed to this node and broadcasts will
	/// be received.
	///
	/// Defaults to `true`.
	pub frame_filtering:            bool,
	/// Sets the PRF value of the reception
	pub pulse_repetition_frequency: PulseRepetitionFrequency,
	/// The expected preamble length.
	///
	/// This affects the chosen PAC size.
	/// This should be the same as the preamble length that is used to send the
	/// messages. It is not a filter, though, so other preamble lengths may
	/// still be received.
	pub expected_preamble_length:   PreambleLength,
	/// The channel that the DW1000 will listen at.
	pub channel:                    UwbChannel,
	/// The type of SFD sequence that will be scanned for.
	pub sfd_sequence:               SfdSequence,
}

impl Default for RxConfig {
	fn default() -> Self {
		Self {
			bitrate:                    Default::default(),
			frame_filtering:            true,
			pulse_repetition_frequency: Default::default(),
			expected_preamble_length:   Default::default(),
			channel:                    Default::default(),
			sfd_sequence:               Default::default(),
		}
	}
}

#[derive(Copy, Clone, Debug, Eq, PartialEq)]
/// The bitrate at which a message is transmitted
pub enum BitRate {
	/// 110 kilobits per second.
	/// This is an unofficial extension from decawave.
	Kbps110  = 0b00,
	/// 850 kilobits per second.
	Kbps850  = 0b01,
	/// 6.8 megabits per second.
	Kbps6800 = 0b10,
}

impl Default for BitRate {
	fn default() -> Self { BitRate::Kbps6800 }
}
/*
impl BitRate {
<<<<<<< HEAD
	/// Gets the recommended drx_tune0b value for the bitrate and sfd.
	pub fn get_recommended_drx_tune0b(&self, sfd_sequence: SfdSequence) -> u16 {
		// Values are taken from Table 30 of the DW1000 User Manual.
		match (self, sfd_sequence) {
			(BitRate::Kbps110, SfdSequence::IEEE) => 0x000A,
			(BitRate::Kbps110, _) => 0x0016,
			(BitRate::Kbps850, SfdSequence::IEEE) => 0x0001,
			(BitRate::Kbps850, _) => 0x0006,
			(BitRate::Kbps6800, SfdSequence::IEEE) => 0x0001,
			(BitRate::Kbps6800, _) => 0x0002,
		}
	}
}
*/
=======
    /// Gets the recommended drx_tune0b value for the bitrate and sfd.
    pub fn get_recommended_drx_tune0b(&self, sfd_sequence: SfdSequence) -> u16 {
        // Values are taken from Table 30 of the DW1000 User Manual.
        match (self, sfd_sequence) {
            (BitRate::Kbps110, SfdSequence::IEEE) => 0x000A,
            (BitRate::Kbps110, _) => 0x0016,
            (BitRate::Kbps850, SfdSequence::IEEE) => 0x0001,
            (BitRate::Kbps850, _) => 0x0006,
            (BitRate::Kbps6800, SfdSequence::IEEE) => 0x0001,
            (BitRate::Kbps6800, _) => 0x0002,
        }
    }
}*/

>>>>>>> 6634b502
#[derive(Copy, Clone, Debug, Eq, PartialEq)]
/// The PRF value
pub enum PulseRepetitionFrequency {
	/// 16 megahertz
	Mhz16 = 0b01,
	/// 64 megahertz
	Mhz64 = 0b10,
}

impl Default for PulseRepetitionFrequency {
	fn default() -> Self { PulseRepetitionFrequency::Mhz64 }
}
<<<<<<< HEAD
=======

>>>>>>> 6634b502
/*
impl PulseRepetitionFrequency {
	/// Gets the recommended value for the drx_tune1a register based on the PRF
	pub fn get_recommended_drx_tune1a(&self) -> u16 {
		// Values taken from Table 31 of the DW1000 User Manual.
		match self {
			PulseRepetitionFrequency::Mhz16 => 0x0087,
			PulseRepetitionFrequency::Mhz64 => 0x008D,
		}
	}

<<<<<<< HEAD
	/// Gets the recommended value for the drx_tune2 register based on the PRF and PAC size
	pub fn get_recommended_drx_tune2<SPI, CS>(&self, pac_size: u8) -> Result<u32, Error<SPI, CS>>
	where
		SPI: spi::Transfer<u8> + spi::Write<u8>,
		CS: OutputPin,
	{
		// Values taken from Table 33 of the DW1000 User Manual.
		match (self, pac_size) {
			(PulseRepetitionFrequency::Mhz16, 8) => Ok(0x311A002D),
			(PulseRepetitionFrequency::Mhz64, 8) => Ok(0x313B006B),
			(PulseRepetitionFrequency::Mhz16, 16) => Ok(0x331A0052),
			(PulseRepetitionFrequency::Mhz64, 16) => Ok(0x333B00BE),
			(PulseRepetitionFrequency::Mhz16, 32) => Ok(0x351A009A),
			(PulseRepetitionFrequency::Mhz64, 32) => Ok(0x353B015E),
			(PulseRepetitionFrequency::Mhz16, 64) => Ok(0x371A011D),
			(PulseRepetitionFrequency::Mhz64, 64) => Ok(0x373B0296),
			// The PAC size is something we didn't expect
			_ => Err(Error::InvalidConfiguration),
		}
	}
}
*/
=======
    /// Gets the recommended value for the drx_tune2 register based on the PRF and PAC size
    pub fn get_recommended_drx_tune2<SPI, CS>(&self, pac_size: u8) -> Result<u32, Error<SPI, CS>>
    where
        SPI: spi::Transfer<u8> + spi::Write<u8>,
        CS: OutputPin,
    {
        // Values taken from Table 33 of the DW1000 User Manual.
        match (self, pac_size) {
            (PulseRepetitionFrequency::Mhz16, 8) => Ok(0x311A002D),
            (PulseRepetitionFrequency::Mhz64, 8) => Ok(0x313B006B),
            (PulseRepetitionFrequency::Mhz16, 16) => Ok(0x331A0052),
            (PulseRepetitionFrequency::Mhz64, 16) => Ok(0x333B00BE),
            (PulseRepetitionFrequency::Mhz16, 32) => Ok(0x351A009A),
            (PulseRepetitionFrequency::Mhz64, 32) => Ok(0x353B015E),
            (PulseRepetitionFrequency::Mhz16, 64) => Ok(0x371A011D),
            (PulseRepetitionFrequency::Mhz64, 64) => Ok(0x373B0296),
            // The PAC size is something we didn't expect
            _ => Err(Error::InvalidConfiguration),
        }
    }
}*/
>>>>>>> 6634b502

#[derive(Copy, Clone, Debug, Eq, PartialEq)]
/// An enum that specifies the length of the preamble.
///
/// Longer preambles improve the reception quality and thus range.
/// This comes at the cost of longer transmission times and thus power
/// consumption and bandwidth use.
///
/// For the bit pattern, see table 16 in the user manual. Two bits TXPSR,then
/// two bits PE.
pub enum PreambleLength {
	/// 64 symbols of preamble.
	/// Only supported at Bitrate::Kbps6800.
	Symbols64   = 0b0100,
	/// 128 symbols of preamble.
	/// Only supported at Bitrate::Kbps850 & Bitrate::Kbps6800.
	/// Unofficial extension from decawave.
	Symbols128  = 0b0101,
	/// 256 symbols of preamble.
	/// Only supported at Bitrate::Kbps850 & Bitrate::Kbps6800.
	/// Unofficial extension from decawave.
	Symbols256  = 0b0110,
	/// 512 symbols of preamble.
	/// Only supported at Bitrate::Kbps850 & Bitrate::Kbps6800.
	/// Unofficial extension from decawave.
	Symbols512  = 0b0111,
	/// 1024 symbols of preamble.
	/// Only supported at Bitrate::Kbps850 & Bitrate::Kbps6800.
	Symbols1024 = 0b1000,
	/// 1536 symbols of preamble.
	/// Only supported at Bitrate::Kbps110.
	/// Unofficial extension from decawave.
	Symbols1536 = 0b1001,
	/// 2048 symbols of preamble.
	/// Only supported at Bitrate::Kbps110.
	/// Unofficial extension from decawave.
	Symbols2048 = 0b1010,
	/// 4096 symbols of preamble.
	/// Only supported at Bitrate::Kbps110.
	Symbols4096 = 0b1100,
}

impl Default for PreambleLength {
	fn default() -> Self { PreambleLength::Symbols64 }
}

impl PreambleLength {
<<<<<<< HEAD
	/// Gets the recommended PAC size based on the preamble length.
	pub fn get_recommended_pac_size(&self) -> u8 {
		// Values are taken from Table 6 of the DW1000 User manual
		match self {
			| PreambleLength::Symbols64 => 0, // PAC size = 8
			| PreambleLength::Symbols128 => 0,
			| PreambleLength::Symbols256 => 1, // PAC size = 16
			| PreambleLength::Symbols512 => 1,
			| PreambleLength::Symbols1024 => 2,
			| PreambleLength::Symbols1536 => 2,
			| PreambleLength::Symbols2048 => 2,
			| PreambleLength::Symbols4096 => 2,
		}
	}
=======
    /// Gets the recommended PAC size based on the preamble length.
    pub fn get_recommended_pac_size(&self) -> u8 {
        // Values are taken from Table 6 of the DW1000 User manual
        match self {
            PreambleLength::Symbols64 => 0, // PAC size = 8
            PreambleLength::Symbols128 => 0, 
            PreambleLength::Symbols256 => 1, // PAC size = 16
            PreambleLength::Symbols512 => 1,
            PreambleLength::Symbols1024 => 2,
            PreambleLength::Symbols1536 => 2,
            PreambleLength::Symbols2048 => 2,
            PreambleLength::Symbols4096 => 2,
        }
    }
>>>>>>> 6634b502

	/// Gets the recommended drx_tune1b register value based on the preamble
	/// length and the bitrate.
	pub fn get_recommended_drx_tune1b<SPI, CS>(
		&self,
		bitrate: BitRate,
	) -> Result<u16, Error<SPI, CS>>
	where
		SPI: spi::Transfer<u8> + spi::Write<u8>,
		CS: OutputPin,
	{
		// Values are taken from Table 32 of the DW1000 User manual
		match (self, bitrate) {
			| (PreambleLength::Symbols64, BitRate::Kbps6800) => Ok(0x0010),
			| (PreambleLength::Symbols128, BitRate::Kbps6800) => Ok(0x0020),
			| (PreambleLength::Symbols256, BitRate::Kbps6800) => Ok(0x0020),
			| (PreambleLength::Symbols512, BitRate::Kbps6800) => Ok(0x0020),
			| (PreambleLength::Symbols1024, BitRate::Kbps6800) => Ok(0x0020),
			| (PreambleLength::Symbols128, BitRate::Kbps850) => Ok(0x0020),
			| (PreambleLength::Symbols256, BitRate::Kbps850) => Ok(0x0020),
			| (PreambleLength::Symbols512, BitRate::Kbps850) => Ok(0x0020),
			| (PreambleLength::Symbols1024, BitRate::Kbps850) => Ok(0x0020),
			| (PreambleLength::Symbols1536, BitRate::Kbps110) => Ok(0x0064),
			| (PreambleLength::Symbols2048, BitRate::Kbps110) => Ok(0x0064),
			| (PreambleLength::Symbols4096, BitRate::Kbps110) => Ok(0x0064),
			| _ => Err(Error::InvalidConfiguration),
		}
	}

	/// Gets the recommended dxr_tune4h register value based on the preamble
	/// length.
	pub fn get_recommended_dxr_tune4h(&self) -> u16 {
		// Values are taken from Table 34 of the DW1000 User manual
		match self {
			| PreambleLength::Symbols64 => 0x0010,
			| _ => 0x0028,
		}
	}
}

#[derive(Copy, Clone, Debug, Eq, PartialEq)]
/// An enum that allows the selection between different SFD sequences
///
/// The difference between the two Decawave sequences is that there are two ways
/// to enable it in the chip. Decawave will only set the DWSFD bit and
/// DecawaveAlt set the DWSFD and the \[T,R\]NSSFD bits.
pub enum SfdSequence {
<<<<<<< HEAD
	/// The standard sequence defined by the IEEE standard.
	/// Most likely the best choice for 6.8 Mbps connections.
	IeeeShort  = 0b00,
	/// A sequence defined by Decawave that is supposed to be more robust.
	/// This is an unofficial addition.
	/// Most likely the best choice for 110 Kbps connections.
	Decawave8  = 0b01,
	/// A sequence defined by Decawave that is supposed to be more robust.
	/// This is an unofficial addition.
	/// Most likely the best choice for 850 Kbps connections.
	Decawave16 = 0b10,
	/// Uses the sequence that is programmed in by the user.
	/// This is an unofficial addition.
	Ieee       = 0b11,
}

impl Default for SfdSequence {
	fn default() -> Self { SfdSequence::IeeeShort }
=======
    /// The standard sequence defined by the IEEE standard.
    /// Most likely the best choice for 6.8 Mbps connections.
    IEEEshort = 0b00,
    /// A sequence defined by Decawave that is supposed to be more robust.
    /// This is an unofficial addition.
    /// Most likely the best choice for 110 Kbps connections.
    Decawave8 = 0b01,
    /// A sequence defined by Decawave that is supposed to be more robust.
    /// This is an unofficial addition.
    /// Most likely the best choice for 850 Kbps connections.
    Decawave16 = 0b10,
    /// Uses the sequence that is programmed in by the user.
    /// This is an unofficial addition.
    IEEE = 0b11,
}

impl Default for SfdSequence {
    fn default() -> Self {
        SfdSequence::IEEEshort
    }
>>>>>>> 6634b502
}

#[derive(Copy, Clone, Debug, Eq, PartialEq)]
/// All the available UWB channels.
///
/// Note that while a channel may have more bandwidth than ~900 Mhz, the DW1000
/// can only send up to ~900 Mhz
pub enum UwbChannel {
<<<<<<< HEAD
	/// Channel 5
	/// - Center frequency: 6489.6 Mhz
	/// - Bandwidth: 499.2 Mhz
	/// - Preamble Codes (16 MHz PRF) : 3, 4
	/// - Preamble Codes (64 MHz PRF) : 9, 10, 11, 12
	Channel5 = 0,
	/// Channel 9
	/// - Center frequency: 7987.2 Mhz
	/// - Bandwidth: 499.2 Mhz
	/// - Preamble Codes (16 MHz PRF) : 3, 4
	/// - Preamble Codes (64 MHz PRF) : 9, 10, 11, 12
	Channel9 = 1,
=======
    /// Channel 5
    /// - Center frequency: 6489.6 Mhz
    /// - Bandwidth: 499.2 Mhz
    /// - Preamble Codes (16 MHz PRF) : 3, 4
    /// - Preamble Codes (64 MHz PRF) : 9, 10, 11, 12
    Channel5 = 0,
    /// Channel 9
    /// - Center frequency: 7987.2 Mhz
    /// - Bandwidth: 499.2 Mhz
    /// - Preamble Codes (16 MHz PRF) : 3, 4
    /// - Preamble Codes (64 MHz PRF) : 9, 10, 11, 12
    Channel9 = 1,
>>>>>>> 6634b502
}

impl Default for UwbChannel {
	fn default() -> Self { UwbChannel::Channel5 }
}

impl UwbChannel {
<<<<<<< HEAD
	/// Gets the recommended preamble code
	pub fn get_recommended_preamble_code(&self, prf_value: PulseRepetitionFrequency) -> u8 {
		// Many have overlapping possibilities, so the numbers have been chosen so that
		// there's no overlap here
		match (self, prf_value) {
			| (UwbChannel::Channel5, PulseRepetitionFrequency::Mhz16) => 4,
			| (UwbChannel::Channel9, PulseRepetitionFrequency::Mhz16) => 4,
			| (UwbChannel::Channel5, PulseRepetitionFrequency::Mhz64) => 9, // Previoulsy 12,
			| (UwbChannel::Channel9, PulseRepetitionFrequency::Mhz64) => 9,
		}
	}

	/// Gets the recommended value for rf_tx_ctrl_2
	pub fn get_recommanded_rf_tx_ctrl_2(&self) -> u32 {
		match self {
			| UwbChannel::Channel5 => 0x1C071134,
			| UwbChannel::Channel9 => 0x1C010034,
		}
	}

	/// Gets the recommended value for pll conf
	pub fn get_recommanded_pll_conf(&self) -> u16 {
		match self {
			| UwbChannel::Channel5 => 0x1F3C,
			| UwbChannel::Channel9 => 0x0F3C,
		}
	}
}
=======
    /// Gets the recommended preamble code
    pub fn get_recommended_preamble_code(&self, prf_value: PulseRepetitionFrequency) -> u8 {
        // Many have overlapping possibilities, so the numbers have been chosen so that there's no overlap here
        match (self, prf_value) {
            (UwbChannel::Channel5, PulseRepetitionFrequency::Mhz16) => 4,
            (UwbChannel::Channel9, PulseRepetitionFrequency::Mhz16) => 4,
            (UwbChannel::Channel5, PulseRepetitionFrequency::Mhz64) => 9, // Previoulsy 12,
            (UwbChannel::Channel9, PulseRepetitionFrequency::Mhz64) => 9,
        }
    }
    /// Gets the recommended value for rf_tx_ctrl_2
    pub fn get_recommanded_rf_tx_ctrl_2(&self) -> u32 {
        match self {
            UwbChannel::Channel5 => 0x1C071134,
            UwbChannel::Channel9 => 0x1C010034,
        }
    }
    /// Gets the recommended value for pll conf
    pub fn get_recommanded_pll_conf(&self) -> u16 {
        match self {
            UwbChannel::Channel5 => 0x1F3C,
            UwbChannel::Channel9 => 0x0F3C,
        }
    }

}
>>>>>>> 6634b502
<|MERGE_RESOLUTION|>--- conflicted
+++ resolved
@@ -95,7 +95,6 @@
 }
 /*
 impl BitRate {
-<<<<<<< HEAD
 	/// Gets the recommended drx_tune0b value for the bitrate and sfd.
 	pub fn get_recommended_drx_tune0b(&self, sfd_sequence: SfdSequence) -> u16 {
 		// Values are taken from Table 30 of the DW1000 User Manual.
@@ -110,22 +109,6 @@
 	}
 }
 */
-=======
-    /// Gets the recommended drx_tune0b value for the bitrate and sfd.
-    pub fn get_recommended_drx_tune0b(&self, sfd_sequence: SfdSequence) -> u16 {
-        // Values are taken from Table 30 of the DW1000 User Manual.
-        match (self, sfd_sequence) {
-            (BitRate::Kbps110, SfdSequence::IEEE) => 0x000A,
-            (BitRate::Kbps110, _) => 0x0016,
-            (BitRate::Kbps850, SfdSequence::IEEE) => 0x0001,
-            (BitRate::Kbps850, _) => 0x0006,
-            (BitRate::Kbps6800, SfdSequence::IEEE) => 0x0001,
-            (BitRate::Kbps6800, _) => 0x0002,
-        }
-    }
-}*/
-
->>>>>>> 6634b502
 #[derive(Copy, Clone, Debug, Eq, PartialEq)]
 /// The PRF value
 pub enum PulseRepetitionFrequency {
@@ -138,10 +121,6 @@
 impl Default for PulseRepetitionFrequency {
 	fn default() -> Self { PulseRepetitionFrequency::Mhz64 }
 }
-<<<<<<< HEAD
-=======
-
->>>>>>> 6634b502
 /*
 impl PulseRepetitionFrequency {
 	/// Gets the recommended value for the drx_tune1a register based on the PRF
@@ -153,7 +132,6 @@
 		}
 	}
 
-<<<<<<< HEAD
 	/// Gets the recommended value for the drx_tune2 register based on the PRF and PAC size
 	pub fn get_recommended_drx_tune2<SPI, CS>(&self, pac_size: u8) -> Result<u32, Error<SPI, CS>>
 	where
@@ -176,29 +154,6 @@
 	}
 }
 */
-=======
-    /// Gets the recommended value for the drx_tune2 register based on the PRF and PAC size
-    pub fn get_recommended_drx_tune2<SPI, CS>(&self, pac_size: u8) -> Result<u32, Error<SPI, CS>>
-    where
-        SPI: spi::Transfer<u8> + spi::Write<u8>,
-        CS: OutputPin,
-    {
-        // Values taken from Table 33 of the DW1000 User Manual.
-        match (self, pac_size) {
-            (PulseRepetitionFrequency::Mhz16, 8) => Ok(0x311A002D),
-            (PulseRepetitionFrequency::Mhz64, 8) => Ok(0x313B006B),
-            (PulseRepetitionFrequency::Mhz16, 16) => Ok(0x331A0052),
-            (PulseRepetitionFrequency::Mhz64, 16) => Ok(0x333B00BE),
-            (PulseRepetitionFrequency::Mhz16, 32) => Ok(0x351A009A),
-            (PulseRepetitionFrequency::Mhz64, 32) => Ok(0x353B015E),
-            (PulseRepetitionFrequency::Mhz16, 64) => Ok(0x371A011D),
-            (PulseRepetitionFrequency::Mhz64, 64) => Ok(0x373B0296),
-            // The PAC size is something we didn't expect
-            _ => Err(Error::InvalidConfiguration),
-        }
-    }
-}*/
->>>>>>> 6634b502
 
 #[derive(Copy, Clone, Debug, Eq, PartialEq)]
 /// An enum that specifies the length of the preamble.
@@ -246,7 +201,6 @@
 }
 
 impl PreambleLength {
-<<<<<<< HEAD
 	/// Gets the recommended PAC size based on the preamble length.
 	pub fn get_recommended_pac_size(&self) -> u8 {
 		// Values are taken from Table 6 of the DW1000 User manual
@@ -261,22 +215,6 @@
 			| PreambleLength::Symbols4096 => 2,
 		}
 	}
-=======
-    /// Gets the recommended PAC size based on the preamble length.
-    pub fn get_recommended_pac_size(&self) -> u8 {
-        // Values are taken from Table 6 of the DW1000 User manual
-        match self {
-            PreambleLength::Symbols64 => 0, // PAC size = 8
-            PreambleLength::Symbols128 => 0, 
-            PreambleLength::Symbols256 => 1, // PAC size = 16
-            PreambleLength::Symbols512 => 1,
-            PreambleLength::Symbols1024 => 2,
-            PreambleLength::Symbols1536 => 2,
-            PreambleLength::Symbols2048 => 2,
-            PreambleLength::Symbols4096 => 2,
-        }
-    }
->>>>>>> 6634b502
 
 	/// Gets the recommended drx_tune1b register value based on the preamble
 	/// length and the bitrate.
@@ -324,7 +262,6 @@
 /// to enable it in the chip. Decawave will only set the DWSFD bit and
 /// DecawaveAlt set the DWSFD and the \[T,R\]NSSFD bits.
 pub enum SfdSequence {
-<<<<<<< HEAD
 	/// The standard sequence defined by the IEEE standard.
 	/// Most likely the best choice for 6.8 Mbps connections.
 	IeeeShort  = 0b00,
@@ -343,28 +280,6 @@
 
 impl Default for SfdSequence {
 	fn default() -> Self { SfdSequence::IeeeShort }
-=======
-    /// The standard sequence defined by the IEEE standard.
-    /// Most likely the best choice for 6.8 Mbps connections.
-    IEEEshort = 0b00,
-    /// A sequence defined by Decawave that is supposed to be more robust.
-    /// This is an unofficial addition.
-    /// Most likely the best choice for 110 Kbps connections.
-    Decawave8 = 0b01,
-    /// A sequence defined by Decawave that is supposed to be more robust.
-    /// This is an unofficial addition.
-    /// Most likely the best choice for 850 Kbps connections.
-    Decawave16 = 0b10,
-    /// Uses the sequence that is programmed in by the user.
-    /// This is an unofficial addition.
-    IEEE = 0b11,
-}
-
-impl Default for SfdSequence {
-    fn default() -> Self {
-        SfdSequence::IEEEshort
-    }
->>>>>>> 6634b502
 }
 
 #[derive(Copy, Clone, Debug, Eq, PartialEq)]
@@ -373,7 +288,6 @@
 /// Note that while a channel may have more bandwidth than ~900 Mhz, the DW1000
 /// can only send up to ~900 Mhz
 pub enum UwbChannel {
-<<<<<<< HEAD
 	/// Channel 5
 	/// - Center frequency: 6489.6 Mhz
 	/// - Bandwidth: 499.2 Mhz
@@ -386,20 +300,6 @@
 	/// - Preamble Codes (16 MHz PRF) : 3, 4
 	/// - Preamble Codes (64 MHz PRF) : 9, 10, 11, 12
 	Channel9 = 1,
-=======
-    /// Channel 5
-    /// - Center frequency: 6489.6 Mhz
-    /// - Bandwidth: 499.2 Mhz
-    /// - Preamble Codes (16 MHz PRF) : 3, 4
-    /// - Preamble Codes (64 MHz PRF) : 9, 10, 11, 12
-    Channel5 = 0,
-    /// Channel 9
-    /// - Center frequency: 7987.2 Mhz
-    /// - Bandwidth: 499.2 Mhz
-    /// - Preamble Codes (16 MHz PRF) : 3, 4
-    /// - Preamble Codes (64 MHz PRF) : 9, 10, 11, 12
-    Channel9 = 1,
->>>>>>> 6634b502
 }
 
 impl Default for UwbChannel {
@@ -407,7 +307,6 @@
 }
 
 impl UwbChannel {
-<<<<<<< HEAD
 	/// Gets the recommended preamble code
 	pub fn get_recommended_preamble_code(&self, prf_value: PulseRepetitionFrequency) -> u8 {
 		// Many have overlapping possibilities, so the numbers have been chosen so that
@@ -436,31 +335,3 @@
 		}
 	}
 }
-=======
-    /// Gets the recommended preamble code
-    pub fn get_recommended_preamble_code(&self, prf_value: PulseRepetitionFrequency) -> u8 {
-        // Many have overlapping possibilities, so the numbers have been chosen so that there's no overlap here
-        match (self, prf_value) {
-            (UwbChannel::Channel5, PulseRepetitionFrequency::Mhz16) => 4,
-            (UwbChannel::Channel9, PulseRepetitionFrequency::Mhz16) => 4,
-            (UwbChannel::Channel5, PulseRepetitionFrequency::Mhz64) => 9, // Previoulsy 12,
-            (UwbChannel::Channel9, PulseRepetitionFrequency::Mhz64) => 9,
-        }
-    }
-    /// Gets the recommended value for rf_tx_ctrl_2
-    pub fn get_recommanded_rf_tx_ctrl_2(&self) -> u32 {
-        match self {
-            UwbChannel::Channel5 => 0x1C071134,
-            UwbChannel::Channel9 => 0x1C010034,
-        }
-    }
-    /// Gets the recommended value for pll conf
-    pub fn get_recommanded_pll_conf(&self) -> u16 {
-        match self {
-            UwbChannel::Channel5 => 0x1F3C,
-            UwbChannel::Channel9 => 0x0F3C,
-        }
-    }
-
-}
->>>>>>> 6634b502
